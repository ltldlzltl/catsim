# Copyright 2020, General Electric Company. All rights reserved. See https://github.com/xcist/code/blob/master/LICENSE
import ctypes

import json
import os
import struct

import numpy as np

'''
Common tool functions.
Mingye Wu, GE Research
'''


def check_value(a):
    #return
    print(type(a).__name__)
    if type(a) is np.ndarray:
        print(a.shape, a.dtype)
    print(a,'\n')


def make_col(a):
    a = a.reshape(a.size, 1)
    return a


def feval(funcName, *args):
    try:
        md = __import__(funcName)
    except:
        md = __import__("catsim."+funcName, fromlist=[funcName])  # equal to: from catsim.foo import foo
    strip_leading_module = '.'.join(funcName.split('.')[1:])
    func_name_only = funcName.split('.')[-1]
<<<<<<< HEAD
    return eval("md." + strip_leading_module + func_name_only)(*args)
=======
    if len(strip_leading_module) > 0:
        eval_name = f"md.{strip_leading_module}.{func_name_only}"
    else:
        eval_name = f"md.{func_name_only}"
    return eval(eval_name)(*args)
>>>>>>> 90684c00


def load_C_lib():
    lib_path = my_path.paths["lib"]
    my_path.add_dir_to_path(lib_path)

    # load C/C++ lib
    ll = ctypes.cdll.LoadLibrary
    if os.name == "nt":
        libFile = "libcatsim64.dll"
    else:
        libFile = "libcatsim.so"
    clib = ll(os.path.join(lib_path, libFile))
    
    return clib


class emptyCFG:
    pass


class PathHelper:
    def __init__(self):
        self._base_dir = os.getcwd()
        # Locate paths of lib and data.
        self.paths = {}
        self.paths["main"] = os.path.dirname(os.path.abspath(__file__))
        self.paths["top"] = os.path.split(self.paths["main"])[0]
        self.paths["cfg"] = os.path.join(self.paths["main"],'cfg')
        self.paths["lib"] = os.path.join(self.paths["main"], 'lib')
        self.paths["data"] = os.path.join(self.paths["main"], 'data')

        # data paths
        self.paths["bowtie"] = os.path.join(self.paths["data"], 'bowtie')
        self.paths["material"] = os.path.join(self.paths["data"], 'material')
        self.paths["phantom"] = os.path.join(self.paths["data"], 'phantom')
        self.paths["scatter"] = os.path.join(self.paths["data"], 'scatter')
        self.paths["spectrum"] = os.path.join(self.paths["data"], 'spectrum')
        self.extra_search_paths = []
        self.read_catsim_init()

    def base(self, *args):
        return os.path.join(self._base_dir, *args)

    def add_search_path(self, path):
        if not os.path.isdir(path):
            print(f"***WARNING: {path} does not exist.")
        if path not in self.extra_search_paths:
            self.extra_search_paths.append(path)

    def find(self, key, filename, extension):
        path = self.paths[key]

        # check fully-qualified path and/or current directory first
        if os.path.isfile(filename):
            return filename

        if os.path.isfile(f"{filename}{extension}"):
            return f"{filename}{extension}"

        # check user-defined search paths BEFORE default paths
        for p in self.extra_search_paths:
            # if we want to limit the depth at some point, then we might want to use the walkDir module
            # https://walkdir.readthedocs.io/en/stable/
            for p2, dirs, files in os.walk(p):
                if os.path.isfile(os.path.join(p2, filename)):
                    return os.path.join(p2, filename)
                elif os.path.isfile(os.path.join(p2, f"{filename}{extension}")):
                    return os.path.join(p2, f"{filename}{extension}")
                elif os.path.isfile(os.path.join(p2, key, filename)):
                    return os.path.join(p2, key, filename)
                elif os.path.isfile(os.path.join(p2, key, f"{filename}{extension}")):
                    return os.path.join(p2, key, f"{filename}{extension}")

        if os.path.isfile(os.path.join(path, filename)):
            return os.path.join(path, filename)
        if os.path.isfile(os.path.join(path, f"{filename}{extension}")):
            return os.path.join(path, f"{filename}{extension}")

        # exhausted all the paths to search and could not find the file
        raise Exception("Cannot find %s or %s%s" %(filename, filename, extension))

    def find_dir(self, key, dir_name):
        path = self.paths[key]

        # check fully-qualified path and/or current directory first
        if os.path.isdir(dir_name):
            return dir_name

        # check user-defined search paths BEFORE default paths
        for p in self.extra_search_paths:
            if os.path.isdir(os.path.join(p, dir_name)):
                return os.path.join(p, dir_name)
            elif os.path.isdir(os.path.join(p, key, dir_name)):
                return os.path.join(p, key, dir_name)

        if os.path.isdir(os.path.join(path, dir_name)):
            return os.path.join(path, dir_name)
        # exhausted all the paths to search and could not find the file
        raise Exception("Cannot find directory %s" % (dir_name))

    def read_catsim_init(self):
        cwd_init_file = os.path.join(self._base_dir, ".catsim")
        self.read_catsim_file(cwd_init_file)

        if os.name == "nt":
            # on my PC with a C: and D: drive
            # HOMEDIR=D:\Users\USERNAME
            # USERPROFILE=c:\Users\USERNAME
            if "HOMEDIR" in os.environ:
                user_home = os.environ.get("HOMEDIR")
                root_init_file = os.path.join(user_home, ".catsim")
                self.read_catsim_file(root_init_file)

            if "USERPROFILE" in os.environ:
                user_home = os.environ.get("USERPROFILE")
                root_init_file = os.path.join(user_home, ".catsim")
                self.read_catsim_file(root_init_file)
        else:
            # on Linux & Mac, HOME is home directory of the user
            if "HOME" in os.environ:
                user_home = os.environ.get("HOME")
                root_init_file = os.path.join(user_home, ".catsim")
                self.read_catsim_file(root_init_file)

    def read_catsim_file(self, filename):
        if os.path.isfile(filename):
            try:
                with open(filename, "r") as f:
                    init = json.load(f)
            except BaseException as err:
                print(f"***WARNING: Unable to read file: {filename} as json: {err=}, {type(err)=}")
            else:
                if "search_paths" in init:
                    for p in init["search_paths"]:
                        self.add_search_path(p)
                else:
                    print(f"***WARNING: search_paths entry not found in {filename}")

    @staticmethod
    def add_dir_to_path(dir_name):
        if dir_name not in os.environ["PATH"]:
            os.environ["PATH"] = f'{dir_name};{os.environ["PATH"]}'

    @staticmethod
    def linux_style_path(filename):
        return filename.replace("\\", "/")


class CFG:
    def __init__(self, *para):
        # initialize cfg: defaults, paths, and C lib
        cfg = source_cfg("Phantom_Default")
        cfg = source_cfg("Scanner_Default", cfg)
        cfg = source_cfg("Protocol_Default", cfg)
        cfg = source_cfg("Physics_Default", cfg)
        cfg = source_cfg("Recon_Default", cfg)
        cfg.resultsName = "simulation_test"

        if not hasattr(cfg, 'clib'):
            cfg.clib = load_C_lib()
        
        # source cfgFiles if para are defined
        # note: the later cfgFile overrides the former ones
        for cfgFile in para:
            cfg = source_cfg(cfgFile, cfg)
        
        self.pass_cfg_to_self(cfg)

    def pass_cfg_to_self(self, cfg):
        # add or override cfg attributes to self
        for name1, value1 in vars(cfg).items():
            if not hasattr(self, name1):
                setattr(self, name1, value1)
            else:
                for name2, value2 in eval("vars(cfg.%s).items()" % name1):
                    setattr(getattr(self, name1), name2, value2)
            
    def load(self, cfgFile):
        cfg = source_cfg(cfgFile)
        self.pass_cfg_to_self(cfg)


def source_cfg(*para):
    '''
    First para must be cfg filename.
    Second para is optional, if defined and is cfg, attr will be added to cfg.
    Calling source_cfg(cfg_file, cfg) will add or override attributes to cfg.
    '''
    # find cfg file
    cfg_file = my_path.find("cfg", para[0], ".cfg")

    # cfg is initialized before sourcing cfg_file
    if len(para)<2:
        cfg = emptyCFG()
    else:
        cfg = para[1]
        
    # initialize structs in cfg and structs
    attrList = ['sim', 'det', 'detNew', 'src', 'srcNew', 'spec', 'protocol', 'scanner', 'phantom', 'physics', 'recon']
    for attr in attrList:
        if not hasattr(cfg, attr):
            setattr(cfg, attr, emptyCFG())
        if not attr in dir():
            exec("%s = emptyCFG()" % attr)
        
    # execute scripts in cfg file
    exec(open(cfg_file).read())
    
    # add or override the attributes in the original cfg
    for attr in attrList:
        for name, value in eval("vars(%s).items()" % attr):
            setattr(getattr(cfg, attr), name, value)
    
    return cfg
    
def vectornorm(xyz):
    if xyz.shape[0]!=3:
        print('ERROR : argument of vectornorm has to be of size 3 x n');
        return
    else:
        norms = np.sqrt(np.square(xyz).sum(axis=0))
        norms = make_col(norms)
        return norms


def overlap(x0, y0, x1):
    # length
    n0 = len(x0)
    n1 = len(x1)
    
    # boundaries
    b0 = get_vector_boundaries(x0)
    b1 = get_vector_boundaries(x1)
    
    # default
    y1 = np.zeros(x1.shape)
    
    # pre-loop, find the start boundaries
    i = 0
    j = 0
    previous = b1[j]
    while b0[i] < previous:
        i += 1
        if i>=n0:
            return y1
    if i == 0:
        previous = b0[0]
        while b1[j] < previous:
            j += 1
            if j >= n1:
                return y1    
    
    # main loop
    while j < n1:
        if b0[i+1] < b1[j+1]:
            y1[j] += y0[i]*(b0[i+1]-previous)/(b1[j+1]-b1[j])
            previous = b0[i+1]
            i += 1
            if i >= n0:
                return y1
        else:
            y1[j] += y0[i]*(b1[j+1]-previous)/(b1[j+1]-b1[j])
            previous = b1[j+1]
            j += 1  
    
    return y1


def get_vector_boundaries(x):
    # x can be scalar, vector, or [n, 1] array
    
    if len(x) == 1:
        b = np.array([x*(1-1e-6), x*(1+1e-6)])
    else:
        b = (x[0:-1]+x[1:])/2
        b = np.concatenate(([x[0]-0.5*(x[1]-x[0])], b, [x[-1]+0.5*(x[-1]-x[-2])]))
    return b


def rawread(fname, dataShape, dataType):
    # dataType is for numpy, ONLY allows: 'float'/'single', 'double', 'int'/'int32', 'uint'/'uint32', 'int8', 'int16' 
    #          they are single, double, int32, uin32, int8, int16
    with open(fname, 'rb') as fin:
        data = fin.read()
    
    # https://docs.python.org/3/library/struct.html
    switcher = {'float': ['f', 4, np.single], 
                'single': ['f', 4, np.single], 
                'double': ['d', 8, np.double], 
                'int': ['i', 4, np.int32], 
                'uint': ['I', 4, np.uint32],  
                'int32': ['i', 4, np.int32], 
                'uint32': ['I', 4, np.uint32], 
                'int8': ['b', 1, np.int8], 
                'int16': ['h', 2, np.int16]}
    fmt = switcher[dataType]
    data = struct.unpack("%d%s" % (len(data)/fmt[1], fmt[0]), data)
    
    data = np.array(data, dtype=fmt[2])
    if dataShape:
        data = data.reshape(dataShape)
    
    return data

def rawwrite(fname, data):
    with open(fname, 'wb') as fout:
        fout.write(data)


def conv2(img, h, mode='same'):
    h = np.rot90(h, 2) # rotate 180 degree
    img_row, img_col = img.shape
    h_row, h_col = h.shape
    if mode == 'full':
        zeroPad = np.zeros((h_row-1, img_col))
        extImg = np.vstack((zeroPad, img, zeroPad))
        zeroPad = np.zeros((extImg.shape[0], h_col-1))
        extImg = np.column_stack((zeroPad, extImg, zeroPad))
    elif mode == 'same':
        zeroPad = np.zeros((int(h_row/2), img_col))
        extImg = np.vstack((zeroPad, img, zeroPad))
        zeroPad = np.zeros((extImg.shape[0], int(h_col/2)))
        extImg = np.column_stack((zeroPad, extImg, zeroPad))
    else:
        extImg = img
    
    row_start, row_end = 0, extImg.shape[0]-h.shape[0]+1
    col_start, col_end = 0, extImg.shape[1]-h.shape[1]+1
    img_conv = np.zeros((row_end, col_end))
    for r in range(row_start, row_end):
        for c in range(col_start, col_end):
            cur_region = extImg[r:r+h_row, c:c+h_col]
            img_conv[r, c] = np.sum(cur_region * h)
    
    if mode == 'same':
        if h_row%2 == 0:
            img_conv = img_conv[1:,:]
        if h_col%2 == 0:
            img_conv = img_conv[:,1:]
    
    return img_conv


my_path = PathHelper()<|MERGE_RESOLUTION|>--- conflicted
+++ resolved
@@ -33,15 +33,12 @@
         md = __import__("catsim."+funcName, fromlist=[funcName])  # equal to: from catsim.foo import foo
     strip_leading_module = '.'.join(funcName.split('.')[1:])
     func_name_only = funcName.split('.')[-1]
-<<<<<<< HEAD
-    return eval("md." + strip_leading_module + func_name_only)(*args)
-=======
+
     if len(strip_leading_module) > 0:
         eval_name = f"md.{strip_leading_module}.{func_name_only}"
     else:
         eval_name = f"md.{func_name_only}"
     return eval(eval_name)(*args)
->>>>>>> 90684c00
 
 
 def load_C_lib():
